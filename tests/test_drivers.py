--- conflicted
+++ resolved
@@ -220,11 +220,7 @@
             id_=_EXPECTED_NBAR.id_
         )
         received = drivers.EODSDriver().fill_metadata(dataset, input_folder.joinpath(dataset_folder))
-<<<<<<< HEAD
-        self.assertEqual(expected, received)
-=======
         self.assert_same(expected, received)
->>>>>>> 9283d0b4
 
     def test_nbar_fill_metadata(self):
         input_folder = write_files({
